--- conflicted
+++ resolved
@@ -8,11 +8,7 @@
 </head>
 <body>
     <div class="container rounded-background">
-<<<<<<< HEAD
-        <h1 class="title">The Compendium of Universal Record</h1>
-=======
-        <h1 class="title">“The Annals of Universal Record”</h1>
->>>>>>> c5ef6505
+        <h1 class="title"><i>Work in Progress.</h1></i>
         <center>By Will Clingan</center><br />
         <div class="dynamic-link">
             [COMING SOON:] Newsletter ● <a id="last-entry-link" href="#">Read the Latest Entry</a>
